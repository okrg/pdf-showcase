--- conflicted
+++ resolved
@@ -5,13 +5,9 @@
 
 import numpy as np
 import fitz  # PyMuPDF
-<<<<<<< HEAD
-from moviepy import ImageClip, CompositeVideoClip
-import moviepy
-=======
+
 import moviepy
 from moviepy import ImageClip, CompositeVideoClip
->>>>>>> 0e7f7438
 
 
 class PDFValidationError(ValueError):
@@ -179,11 +175,7 @@
 
     # Crossfade via CompositeVideoClip with overlapping starts
     if len(clips) == 1 or crossfade <= 0:
-<<<<<<< HEAD
-        final = CompositeVideoClip([clips[0].with_start(0)], size=(target_w, target_h)).with_duration(per_page)
-=======
         final = CompositeVideoClip([clips[0].with_start(0)], size=(target_w, target_h), bg_color=(255, 255, 255)).with_duration(per_page)
->>>>>>> 0e7f7438
     else:
         placed = []
         for i, c in enumerate(clips):
@@ -194,11 +186,8 @@
                 c = c.with_start(start)
             placed.append(c)
         total_duration = (len(clips) - 1) * (per_page - crossfade) + per_page
-<<<<<<< HEAD
-        final = CompositeVideoClip(placed, size=(target_w, target_h)).with_duration(total_duration)
-=======
         final = CompositeVideoClip(placed, size=(target_w, target_h), bg_color=(255, 255, 255)).with_duration(total_duration)
->>>>>>> 0e7f7438
+
 
     # Write outputs
     output_dir = os.path.dirname(output_basename)
